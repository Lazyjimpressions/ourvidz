--- conflicted
+++ resolved
@@ -391,52 +391,9 @@
   return fullContext;
 }
 
-<<<<<<< HEAD
-// ✅ SIMPLE: Build system prompt from character and scene context
-function buildSystemPrompt(character: any, recentMessages: any[], contentTier: string, sceneContext?: string): string {
-  // Character foundation
-  let systemPrompt = `You are ${character.name}, a ${character.description}. `;
-  
-  // Character personality and voice
-  if (character.traits) {
-    systemPrompt += `Your personality: ${character.traits}. `;
-  }
-  
-  if (character.persona) {
-    systemPrompt += `Your background: ${character.persona}. `;
-  }
-  
-  if (character.base_prompt) {
-    systemPrompt += `Your core behavior: ${character.base_prompt}. `;
-  }
-  
-  // Content tier instructions
-  if (contentTier === 'nsfw') {
-    systemPrompt += `You can engage in adult content and romantic scenarios while staying in character.`;
-  } else {
-    systemPrompt += `Keep content appropriate and family-friendly, focusing on romantic tension.`;
-  }
-  
-  // Scene context integration (this is where the roleplay behavior comes from)
-  if (sceneContext) {
-    systemPrompt += `\n\n${sceneContext}`;
-  }
-  
-  // Recent conversation context
-  if (recentMessages.length > 0) {
-    systemPrompt += `\n\nRecent conversation:\n`;
-    recentMessages.slice(-3).forEach(msg => {
-      const speaker = msg.role === 'user' ? 'User' : character.name;
-      systemPrompt += `${speaker}: ${msg.content}\n`;
-    });
-  }
-  
-  return systemPrompt;
-=======
 // ✅ FIX: Build system prompt separately with proper parameters
 function buildSystemPrompt(character: any, recentMessages: any[], contentTier: string, sceneContext?: string): string {
   return buildRoleplayContext(character, recentMessages, 'conversation', contentTier, sceneContext);
->>>>>>> 780789a2
 }
 
 function buildEnhancedPrompt(message: string, context: string, character: any, contentTier: string): string {
