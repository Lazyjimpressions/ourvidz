--- conflicted
+++ resolved
@@ -317,11 +317,7 @@
         onClearWorkspace={clearWorkspace}
       />
       <div className="flex flex-1 overflow-hidden">
-<<<<<<< HEAD
-        <div className="flex-1 overflow-y-auto p-4 pb-40">
-=======
         <div className="flex-1 overflow-y-auto p-4 pb-60">
->>>>>>> c76f8a5a
           <WorkspaceGrid
             items={workspaceAssets}
             activeJobId={activeJobId}
